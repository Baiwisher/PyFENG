import numpy as np
import abc
import scipy.fft as spfft
import scipy.special as spsp
import scipy.interpolate as spinterp
import scipy.integrate as spint
import functools
from . import opt_abc as opt
from . import sv_abc as sv
<<<<<<< HEAD
import math

=======
from . import opt_smile_abc as smile
from . import ousv
from . import heston
>>>>>>> c1ab23c4

class FftABC(opt.OptABC, abc.ABC):
    n_x = 2**12  # number of grid. power of 2 for FFT
    x_lim = 200  # integratin limit

    @abc.abstractmethod
    def mgf_logprice(self, xx, texp):
        """
        Moment generating function (MGF) of log price. (forward = 1)

        Args:
            xx: dummy variable
            texp: time to expiry

        Returns:
            MGF value at xx
        """
        return NotImplementedError

    def charfunc_logprice(self, x, texp):
        """
        Characteristic function of log price

        Args:
            x:
            texp:

        Returns:

        """
        return self.mgf_logprice(1j*x, texp)

    def price(self, strike, spot, texp, cp=1):
        fwd, df, divf = self._fwd_factor(spot, texp)

        kk = strike/fwd
        log_kk = np.log(kk)

        dx = self.x_lim/self.n_x
        xx = np.arange(self.n_x + 1)[:, None]*dx  # the final value x_lim is excluded
        yy = (np.exp(-log_kk*xx*1j)*self.mgf_logprice(xx*1j + 0.5, texp)).real/(xx**2 + 0.25)
        int_val = spint.simpson(yy, dx=dx, axis=0)
        if np.isscalar(kk):
            int_val = int_val[0]
        price = np.where(cp > 0, 1, kk) - np.sqrt(kk)/np.pi*int_val
        return df*fwd*price

    @functools.lru_cache(maxsize=16)
    def fft_interp(self, texp, *args, **kwargs):
        """ FFT method based on the Lewis expression

        References:
            https://github.com/cantaro86/Financial-Models-Numerical-Methods/blob/master/1.3%20Fourier%20transform%20methods.ipynb
        """
        dx = self.x_lim/self.n_x
        xx = np.arange(self.n_x)*dx  # the final value x_lim is excluded

        weight = np.ones(self.n_x)  # Simpson weights
        weight[1:-1:2] = 4
        weight[2:-1:2] = 2
        weight *= dx/3

        dk = 2*np.pi/self.x_lim
        b = self.n_x*dk/2
        ks = -b + dk*np.arange(self.n_x)

        integrand = np.exp(-1j*b*xx)*self.mgf_logprice(xx*1j + 0.5, texp)/(xx**2 + 0.25)*weight
        # CF: integrand = np.exp(-1j*b*xx)*self.cf(xx - 0.5j, texp)*1/(xx**2 + 0.25)*weight
        integral_value = (self.n_x/np.pi)*spfft.ifft(integrand).real

        obj = spinterp.interp1d(ks, integral_value, kind='cubic')
        return obj

    def price_fft(self, strike, spot, texp, cp=1):
        fwd, df, _ = self._fwd_factor(spot, texp)
        kk = strike/fwd
        log_kk = np.log(kk)

        # self.params_hash(), self.n_x, self.x_lim are only used for cache key
        spline_cub = self.fft_interp(texp, k1=self.params_hash(), k2=self.n_x, k3=self.x_lim)
        price = np.where(cp > 0, 1, kk) - np.sqrt(kk)*spline_cub(-log_kk)
        return df*fwd*price


class BsmFft(FftABC):
    """
    Option pricing under Black-Scholes-Merton (BSM) model using fast fourier transform (FFT).

    Examples:
        >>> import numpy as np
        >>> import pyfeng as pf
        >>> m = pf.BsmFft(sigma=0.2, intr=0.05, divr=0.1)
        >>> m.price(np.arange(80, 121, 10), 100, 1.2)
        array([15.71362027,  9.69251556,  5.52948647,  2.94558375,  1.4813909 ])
    """

    def mgf_logprice(self, uu, texp):
        val = -0.5*self.sigma**2*texp*uu*(1 - uu)
        # CF: val = -0.5 * self.sigma**2 * texp * uu * (1j + uu)
        return np.exp(val)


class VarGammaFft(sv.SvABC, FftABC):

    def mgf_logprice(self, uu, texp):
        volvar = self.vov*self.sigma**2
        mu = np.log(1 - self.theta*self.vov - 0.5*volvar)  # /self.vov
        # CF: rv = 1j*mu*uu - np.log(1 + (-1j*self.theta*self.vov + 0.5*volvar*uu)*uu)
        rv = mu*uu - np.log(1 + (-self.theta*self.vov - 0.5*volvar*uu)*uu)
        np.exp(texp/self.vov*rv, out=rv)
        return rv


class ExpNigFft(sv.SvABC, FftABC):

    def mgf_logprice(self, uu, texp):
        """

        Args:
            uu:
            texp:

        Returns:

        """
        volvar = self.vov*self.sigma**2
        mu = -1 + np.sqrt(1 - 2*self.theta*self.vov - volvar)
        rv = mu*uu + 1 - np.sqrt(1 + (-2*self.theta*self.vov - volvar*uu)*uu)
        # CF: rv = 1j*mu*uu + 1 - np.sqrt(1 + (-2j*self.theta*self.vov + volvar*uu)*uu)
        np.exp(texp/self.vov*rv, out=rv)
        return rv


class HestonFft(heston.HestonABC, FftABC):
    """
    Heston model option pricing with FFT

    References:
        - Lewis AL (2000) Option valuation under stochastic volatility: with Mathematica code. Finance Press

    Examples:
        >>> import numpy as np
        >>> import pyfeng as pf
        >>> strike = np.array([60, 70, 100, 140])
        >>> sigma, vov, mr, rho, texp, spot = 0.04, 1, 0.5, -0.9, 10, 100
        >>> m = pf.HestonFft(sigma, vov=vov, mr=mr, rho=rho)
        >>> m.price(strike, spot, texp)
        >>> # true price: 44.32997507, 35.8497697, 13.08467014, 0.29577444
        array([44.32997507, 35.8497697 , 13.08467014,  0.29577444])
    """

    def mgf_logprice(self, uu, texp):
        """
        Log price MGF under the Heston model.
        We use the characteristic function in Eq (2.8) of Lord & Kahl (2010) that is
        continuous in branch cut when complex log is evaluated.

        References:
            - Heston SL (1993) A Closed-Form Solution for Options with Stochastic Volatility with Applications to Bond and Currency Options. The Review of Financial Studies 6:327–343. https://doi.org/10.1093/rfs/6.2.327
            - Lord R, Kahl C (2010) Complex Logarithms in Heston-Like Models. Mathematical Finance 20:671–694. https://doi.org/10.1111/j.1467-9965.2010.00416.x
        """
        var_0 = self.sigma
        vov2 = self.vov**2

        beta = self.mr - self.vov*self.rho*uu
        dd = np.sqrt(beta**2 + vov2*uu*(1 - uu))
        gg = (beta - dd)/(beta + dd)
        exp = np.exp(-dd*texp)
        tmp1 = 1 - gg*exp

        mgf = self.mr*self.theta*((beta - dd)*texp - 2*np.log(tmp1/(1 - gg))) + var_0*(beta - dd)*(1 - exp)/tmp1
        print(self.theta)
        return np.exp(mgf/vov2)
    
class RoughHestonFft(sv.SvABC, FftABC):
    """
    Rough Heston model option pricing with FFT

    References:
        - El Euch, O., Rosenbaum, M.: (2019) The characteristic function of rough Heston models

    Examples:
            strike = np.array([60, 70, 100, 140])
            sigma, vov, mr, rho, texp, spot,theta,alpha = 0.0392, 0.1, 0.3156, -0.681, 1, 100, 0.3156, 0.62
            # sigma, vov, mr, rho, texp, spot,alpha = 0.04, 0.1, 0.5, -0.9, 1, 100, 0.62
            m = pf.RoughHestonFft(sigma, vov=vov, mr=mr, rho=rho,alpha = alpha)
            m.price(strike, spot, texp)
    """
    
    model_type = "Heston"
    x_lim = 200  # integratin limit

    def mgf_logprice(self, uu, texp):
        """
        Log price MGF under the rough Heston model.
        We use the characteristic function in Eq (4.5) of El Euch, O., Rosenbaum, M.: (2019) The characteristic function of rough Heston models

        References:
            - El Euch, O., Rosenbaum, M.: (2019) The characteristic function of rough Heston models https://doi.org/10.1111/mafi.12173
        """
        sigma = self.sigma
        delta = 1/100
        mr = self.mr
        theta = self.theta
        vov = self.vov
        rho = self.rho
        alpha = self.alpha


        def a_j_kp1(k,alpha,delta,j):
            if j == 0:
                return pow(delta,alpha) * (pow(k,alpha + 1) - (k - alpha) * pow((k + 1),alpha)) / math.gamma(alpha + 2)
            elif j == k + 1:
                return pow(delta,alpha) / math.gamma(alpha + 2)
            else:
                return pow(delta,alpha) * (pow(k -j + 2,alpha + 1) + pow(k - j,alpha + 1) - 2 * pow(k - j + 1,alpha + 1)) / math.gamma(alpha + 2)

        def b_j_kp1(k,alpha,delta,j):
            return pow(delta,alpha) * (pow(k - j + 1, alpha) - pow(k - j, alpha)) / math.gamma(alpha + 1)

        def a_kp1(k,alpha,delta):
            a = np.zeros(k + 1)
            for i in range(0,k + 1):
                a[i] = a_j_kp1(k,alpha,delta,i)
            return a

        def b_kp1(k,alpha,delta):
            b = np.zeros(k + 1)
            for i in range(0,k + 1):
                b[i] = b_j_kp1(k,alpha,delta,i)
            return b

        def F(a,x):
            return (1/2) * (pow(a,2) - a) + mr * (a * rho * vov - 1) * x + pow(mr * vov, 2) * pow(x,2) / 2
#            Characteristic function: (1/2) * (-pow(a,2) - (1j) * a) + mr * ((1j) * a * rho * vov - 1) * x + pow(mr * vov, 2) * pow(x,2) / 2


        def Ih(r,t,a,funcA,hh):
            grid = np.arange(0,t,delta)
            Ihrs = 0 + 0j
            for s in np.arange(0,t,delta):
                Ihrs += pow(t - s,r - 1) * h(a,s,hh) * delta
            return Ihrs / math.gamma(r)

        def h(a,s,hh):
            return hh[int(s//delta)]
        
        def L(aa,t):
            LL = aa
            for i in range(0,len(aa)):
                k = int(texp/delta)
                h_hat = np.zeros(int(k + 1),dtype = 'complex')
                h_hat_p = np.zeros(int(k + 1),dtype = 'complex')
                F_a_h_hat = np.zeros(int(k + 1),dtype = 'complex')
                F_a_h_hat[0] = F(aa[i],0)
                for j in range(1,k + 1):
                    F_a_h_hat[j] = F(aa[i],h_hat[j-1])
                    h_hat_p[j] = np.dot(b_kp1(j-1,alpha,delta), F_a_h_hat[0:j])
                    h_hat[j] = np.dot(a_kp1(j-1,alpha,delta),F_a_h_hat[0:j]) +  a_j_kp1(j,alpha,delta,j + 1) * F(aa[i],h_hat_p[j])
                LL[i] = theta * mr * Ih(1,t,aa[i],h,h_hat) + sigma * Ih(1 - alpha,t,aa[i],h,h_hat)
            return LL
        
        CFunctionValue = L(uu, texp)
        return np.exp(CFunctionValue)


class OusvFft(ousv.OusvABC, FftABC):
    """
    OUSV model option pricing with FFT

    """

    def mgf_logprice(self, uu, texp):
        """
        Log price MGF under the OUSV model.
        We use the characteristic function in Eq (4.14) of Lord & Kahl (2010) that is
        continuous in branch cut when complex log is evaluated.

        Returns:
            MGF value at uu

        References:
            - Lord R, Kahl C (2010) Complex Logarithms in Heston-Like Models. Mathematical Finance 20:671–694. https://doi.org/10.1111/j.1467-9965.2010.00416.x
        """

        var_0 = self.sigma**2
        sigma_0 = self.sigma

        # equivalent Heston params when theta=0
        mr_h, vov_h, theta_h = 2*self.mr, 2*self.vov, self.vov**2/(2*self.mr)
        vov2_h = 4*self.vov**2

        beta = mr_h - self.rho*vov_h*uu
        dd = np.sqrt(beta**2 + vov2_h*uu*(1 - uu))
        gg = (beta - dd)/(beta + dd)

        exp_h = np.exp(-0.5*dd*texp)
        exp = exp_h**2
        tmp1 = 1 - gg*exp

        # Heston model part
        mgf = mr_h*theta_h*((beta - dd)*texp - 2*np.log(tmp1/(1 - gg))) + var_0*(beta - dd)*(1 - exp)/tmp1
        mgf /= vov2_h

        # Additional part for OUSV
        bb = (1 - exp_h)**2/tmp1
        aa = 0.5*self.mr*self.theta/dd**2
        aa *= beta*(dd*texp - 4) + dd*(dd*texp - 2) + 4*((dd**2 - 2*beta**2)/(beta + dd)*exp + 2*beta*exp_h)/tmp1

        mgf += 0.5*self.theta/theta_h*(beta - dd)/dd*(aa + bb*sigma_0)

        return np.exp(mgf)

    def mgf_logprice_schobelzhu1998(self, uu, texp):
        """
        MGF from Eq. (13) in Schobel & Zhu (1998).
        This form suffers discontinuity in complex log branch cut. Should not be used for pricing.

        Args:
            uu: dummy variable
            texp: time to expiry

        Returns:
            MGF value at uu

        References:
            - Schöbel R, Zhu J (1999) Stochastic Volatility With an Ornstein–Uhlenbeck Process: An Extension. Rev Financ 3:23–46. https://doi.org/10.1023/A:1009803506170

        """
        mr, theta, vov, rho = self.mr, self.theta, self.vov, self.rho

        # CF: s1 = 0.5*uu*(uu*(1 - rho**2) + 1j*(1 - 2*mr*rho/vov))
        # CF: s2 = 1j*uu*mr*theta*rho/vov
        # CF: s3 = 0.5j*uu*rho/vov
        s1 = 0.5*uu*((1 - 2*mr*rho/vov) - (1 - rho**2)*uu)
        s2 = uu*mr*theta*rho/vov
        s3 = 0.5*uu*rho/vov

        gamma1 = np.sqrt(2*vov**2*s1 + mr**2)
        gamma2 = (mr - 2*vov**2*s3)/gamma1
        gamma3 = mr**2*theta - s2*vov**2
        sinh = np.sinh(gamma1*texp)
        cosh = np.cosh(gamma1*texp)
        sincos = sinh + gamma2*cosh
        cossin = cosh + gamma2*sinh
        ktg3 = mr*theta*gamma1 - gamma2*gamma3
        s2g3 = vov**2*gamma1**3

        D = (mr - gamma1*sincos/cossin)/vov**2
        B = ((ktg3 + gamma3*sincos)/cossin - mr*theta*gamma1)/(
                vov**2*gamma1
        )
        C = (
                -0.5*np.log(cossin)
                + 0.5*mr*texp
                + ((mr*theta*gamma1)**2 - gamma3**2)
                /(2*s2g3)
                *(sinh/cossin - gamma1*texp)
                + ktg3*gamma3/s2g3*((cosh - 1)/cossin)
        )

        # CF: res = -0.5*1j*uu*rho*(self.sigma**2/vov + vov*texp)
        res = -0.5*uu*rho*(self.sigma**2/vov + vov*texp)
        res += (D/2*self.sigma + B)*self.sigma + C
        return np.exp(res)


class Sv32Fft(sv.SvABC, FftABC):
    """
    3/2 model option pricing with Fourier inversion

    References:
        - Lewis AL (2000) Option valuation under stochastic volatility: with Mathematica code. Finance Press

    Examples:
        >>> import numpy as np
        >>> import pyfeng as pf
        >>> sigma, mr, theta, vov, rho = 0.06, 20.48, 0.218, 3.20, -0.99
        >>> strike, spot, texp = np.array([95, 100, 105]), 100, 0.5
        >>> m = pf.Sv32Fft(sigma, vov=vov, mr=mr, rho=rho, theta=theta)
        >>> m.price(strike, spot, texp)
        array([11.7235,  8.9978,  6.7091])
    """

    expo_max = np.log(np.finfo(np.float32).max)

    @staticmethod
    def hyp1f1_complex(a, b, x):
        """
        Confluent hypergeometric function 1F1 (scipy.special.hyp1f1) taking complex values of a and b

        Args:
            a: parameter (real or complex)
            b: parameter (real or complex)
            x: argument (real or complex)

        Returns:
            function value

        References:
            - https://docs.scipy.org/doc/scipy/reference/generated/scipy.special.hyp1f1.html#scipy.special.hyp1f1
        """
        inc = a / b * x
        ret = 1 + inc

        for kk in np.arange(1, 1024):
            inc *= (a + kk) / (b + kk) / (kk + 1) * x
            ret += inc

        return ret

    def mgf_logprice(self, uu, texp):
        """
        Log price MGF under the 3/2 SV model from Lewis (2000) or Carr & Sun (2007).

        In the formula in Lewis (2000, p54), ik should be replaced by -ik.

        References:
            - Eq. (73)-(75) in Carr P, Sun J (2007) A new approach for option pricing under stochastic volatility. Rev Deriv Res 10:87–150. https://doi.org/10.1007/s11147-007-9014-6
            - p 54 in Lewis AL (2000) Option valuation under stochastic volatility: With Mathematica code. Finance Press, Newport Beach, CA
        """
        vov2 = self.vov**2

        mu = 0.5 + (self.mr - uu*self.rho*self.vov)/vov2
        c_tilde = uu*(1 - uu)/vov2
        delta = np.sqrt(mu**2 + c_tilde)
        alpha = -mu + delta
        beta = 1 + 2*delta

        mr_new = self.mr * self.theta
        XX = 2*mr_new/(self.vov**2 * self.sigma)/(np.exp(mr_new * texp) - 1)

        #ret = spsp.gamma(beta - alpha) * spsp.rgamma(beta) * np.power(XX, alpha) * self.hyp1f1_complex(alpha, beta, -XX)
        # we use log version because of large argument of np.exp()
        expo = np.clip(spsp.loggamma(beta - alpha) - spsp.loggamma(beta) + alpha*np.log(XX), -self.expo_max, self.expo_max)
        ret = np.exp(expo) * self.hyp1f1_complex(alpha, beta, -XX)

        return ret


class CgmyFft(smile.OptSmileABC, FftABC):

    C = 1
    G = 1
    M = 1
    Y = 0

    def __init__(self, C, G, M, Y, intr=0.0, divr=0.0, is_fwd=False):
        super().__init__(C, intr=intr, divr=divr, is_fwd=is_fwd)
        self.G, self.M, self.Y = G, M, Y

    def mgf_logprice(self, xx, texp):

        rv = self.C * spsp.gamma(-self.Y) * (
            np.power(self.M - xx, self.Y) - np.power(self.M, self.Y)
            + np.power(self.G - xx, self.Y) - np.power(self.G, self.Y)
        )
        mu = - self.sigma * spsp.gamma(-self.Y) * (
            np.power(self.M - 1, self.Y) - np.power(self.M, self.Y)
            + np.power(self.G - 1, self.Y) - np.power(self.G, self.Y)
        )

        np.exp(texp*(mu + rv), out=rv)
        return rv<|MERGE_RESOLUTION|>--- conflicted
+++ resolved
@@ -1,4 +1,5 @@
 import numpy as np
+import math
 import abc
 import scipy.fft as spfft
 import scipy.special as spsp
@@ -7,14 +8,9 @@
 import functools
 from . import opt_abc as opt
 from . import sv_abc as sv
-<<<<<<< HEAD
-import math
-
-=======
 from . import opt_smile_abc as smile
 from . import ousv
 from . import heston
->>>>>>> c1ab23c4
 
 class FftABC(opt.OptABC, abc.ABC):
     n_x = 2**12  # number of grid. power of 2 for FFT
